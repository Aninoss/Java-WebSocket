--- conflicted
+++ resolved
@@ -84,12 +84,6 @@
 
 	private ByteBuffer tmpHandshakeBytes;
 
-<<<<<<< HEAD
-=======
-	public SocketChannel sockchannel;
-	public SSLSocketChannel sockchannel2;
-
->>>>>>> 0a4a98c3
 	public BlockingQueue<ByteBuffer> in;
 
 	public volatile WebSocketWorker worker;
@@ -97,6 +91,8 @@
 	public SelectionKey key;
 
 	public final Socket socket;
+
+	public Object ioobject;
 
 	// CONSTRUCTOR /////////////////////////////////////////////////////////////
 	/**
@@ -133,34 +129,6 @@
 		this.role = Role.CLIENT;
 		this.draft = draft;
 		this.socket = sock;
-	}
-
-        public WebSocketImpl( WebSocketListener listener , Draft draft , SSLSocketChannel socketchannel ) {
-		init( listener, draft, socketchannel );
-	}
-
-	public WebSocketImpl( WebSocketListener listener , List<Draft> drafts , SSLSocketChannel socketchannel ) {
-		init( listener, null, socketchannel );
-		this.role = Role.SERVER;
-		if( known_drafts == null || known_drafts.isEmpty() ) {
-			known_drafts = new ArrayList<Draft>( 1 );
-			known_drafts.add( new Draft_17() );
-			known_drafts.add( new Draft_10() );
-			known_drafts.add( new Draft_76() );
-			known_drafts.add( new Draft_75() );
-		} else {
-			known_drafts = drafts;
-		}
-	}
-
-	private void init( WebSocketListener listener, Draft draft, SSLSocketChannel socketchannel ) {
-	    this.sockchannel = null;
-	    this.sockchannel2 = socketchannel;
-		this.outQueue = new LinkedBlockingQueue<ByteBuffer>();
-		in = new LinkedBlockingQueue<ByteBuffer>();
-		this.wsl = listener;
-		this.role = Role.CLIENT;
-		this.draft = draft;
 	}
 
 	/**
@@ -458,22 +426,10 @@
 			return;
 		}
 		connectionClosed = true;
-<<<<<<< HEAD
 
 		if( key != null ) {
 			key.attach( null );
 			key.cancel();
-=======
-		try {
-			if( key != null ) {
-				key.attach( null );
-				key.cancel();
-			}
-			if(sockchannel != null) sockchannel.close();
-			else sockchannel2.close();
-		} catch ( IOException e ) {
-			wsl.onWebsocketError( this, e );
->>>>>>> 0a4a98c3
 		}
 		// sockchannel.close();
 		this.wsl.onWebsocketClose( this, code, message, remote );
@@ -569,50 +525,6 @@
 		return !this.outQueue.isEmpty();
 	}
 
-	/*public boolean batch() throws IOException {
-		ByteBuffer buffer = this.outQueue.peek();
-		while ( buffer != null ) {
-		    int written;
-		    if(sockchannel != null) written = sockchannel.write( buffer );
-		    else written = sockchannel2.write(buffer);
-			if( buffer.remaining() > 0 ) {
-				return false;
-			} else {
-				// subtract this amount of data from the total queued (synchronized over this object)
-				bufferQueueTotalAmount.addAndGet( -written );
-
-				this.outQueue.poll(); // Buffer finished. Remove it.
-				buffer = this.outQueue.peek();
-			}
-		}
-<<<<<<< HEAD
-		if( connectionClosed ) {
-			synchronized ( this ) {
-				sockchannel.close();
-=======
-	}
-
-	@Override
-	public boolean batch() throws IOException {
-		ByteBuffer buffer = this.outQueue.peek();
-		while ( buffer != null ) {
-		    int written;
-		    if(sockchannel != null) written = sockchannel.write( buffer );
-		    else written = sockchannel2.write(buffer);
-			if( buffer.remaining() > 0 ) {
-				return false;
-			} else {
-				// subtract this amount of data from the total queued (synchronized over this object)
-				bufferQueueTotalAmount.addAndGet( -written );
-
-				this.outQueue.poll(); // Buffer finished. Remove it.
-				buffer = this.outQueue.peek();
->>>>>>> 0a4a98c3
-			}
-		}
-		return true;
-	}*/
-
 	private HandshakeState isFlashEdgeCase( ByteBuffer request ) throws IncompleteHandshakeException {
 		request.mark();
 		if( request.limit() > Draft.FLASH_POLICY_REQUEST.length ) {
@@ -662,23 +574,7 @@
 		wsl.onWriteDemand( this );
 	}
 
-<<<<<<< HEAD
 	private void write( List<ByteBuffer> bufs ) {
-=======
-	private void channelWrite( List<ByteBuffer> bufs ) throws InterruptedException {
-		for( ByteBuffer b : bufs ) {
-			channelWrite( b );
-		}
-	}
-
-	private void channelWriteDirect( ByteBuffer buf ) throws IOException {
-		while ( buf.hasRemaining() )
-		    if(sockchannel != null) sockchannel.write( buf );
-		    else sockchannel2.write(buf);
-	}
-
-	private void writeDirect( List<ByteBuffer> bufs ) throws IOException {
->>>>>>> 0a4a98c3
 		for( ByteBuffer b : bufs ) {
 			write( b );
 		}
@@ -704,21 +600,6 @@
 	}
 
 	@Override
-<<<<<<< HEAD
-=======
-	public InetSocketAddress getRemoteSocketAddress() {
-	    if(sockchannel != null) return (InetSocketAddress) sockchannel.socket().getRemoteSocketAddress();
-	    else return (InetSocketAddress) sockchannel2.socket().getRemoteSocketAddress();
-	}
-
-	@Override
-	public InetSocketAddress getLocalSocketAddress() {
-	    if(sockchannel != null) return (InetSocketAddress) sockchannel.socket().getLocalSocketAddress();
-	    else return (InetSocketAddress) sockchannel2.socket().getLocalSocketAddress();
-	}
-
-	@Override
->>>>>>> 0a4a98c3
 	public boolean isConnecting() {
 		return ( !connectionClosed && !closeHandshakeSent && !handshakeComplete );
 	}
