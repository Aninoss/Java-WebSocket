--- conflicted
+++ resolved
@@ -1,10 +1,6 @@
 package net.tootallnate.websocket;
 
 import java.nio.ByteBuffer;
-<<<<<<< HEAD
-import java.nio.charset.Charset;
-=======
->>>>>>> bbf49f22
 import java.util.Collections;
 import java.util.Iterator;
 import java.util.List;
@@ -27,12 +23,8 @@
 		// ,/**Can not yet say anything*/
 		// PENDING not yet in use
 	}
-	/**
-<<<<<<< HEAD
-	 * The WebSocket protocol expects UTF-8 encoded bytes.
-	 */
-	public static final Charset UTF8_CHARSET = Charset.forName( "UTF-8" );
-	public static final Charset ASCII_CHARSET = Charset.forName( "US-ASCII" );
+
+	private static final byte[] FLASH_POLICY_REQUEST = Charsetfunctions.utf8Bytes( "<policy-file-request/>" );
 
 	public static ByteBuffer readLine( ByteBuffer buf ) {
 		ByteBuffer sbuf = ByteBuffer.allocate( buf.remaining() );
@@ -46,26 +38,7 @@
 				sbuf.limit( sbuf.position() - 2 );
 				sbuf.position( 0 );
 				return sbuf;
-=======
-	* The WebSocket protocol expects UTF-8 encoded bytes.
-	*/ 
-	private static final byte[] FLASH_POLICY_REQUEST = WebSocket.utf8Bytes("<policy-file-request/>");
-	
-	/**will return the index of the first \r\n or the index off the last element in arr*/
-	public static int findNewLine( byte[] arr , int offset ) {
-		int len = arr.length - 1;
-		int i = offset;
-		  for (  ; i < len ; i++ ) 
-			if( arr[i] == (byte)'\r' && arr[ i + 1 ] == (byte)'\n' )
-				return i;
-		return i;//the end of input will be handled like newline
-	}
-	
-	public static boolean isFlashEdgeCase( byte[] request , int requestsize ){
-		for( int i = 0 ; i < requestsize && i < FLASH_POLICY_REQUEST.length ; i++ ){
-			if( FLASH_POLICY_REQUEST[i] != request[i] ){
-				return false;
->>>>>>> bbf49f22
+
 			}
 		}
 		return null;
@@ -73,7 +46,7 @@
 
 	public static String readStringLine( ByteBuffer buf ) {
 		ByteBuffer b = readLine( buf );
-		return b == null ? null : new String( b.array(), 0, b.limit(), ASCII_CHARSET );
+		return b == null ? null : Charsetfunctions.stingAscii( b.array() );
 	}
 
 	public static HandshakeBuilder translateHandshakeHttp( ByteBuffer buf ) throws InvalidHandshakeException {
@@ -141,13 +114,9 @@
 			bui.append( fieldvalue );
 			bui.append( "\r\n" );
 		}
-<<<<<<< HEAD
 		bui.append( "\r\n" );
-		byte[] httpheader = bui.toString().getBytes( ASCII_CHARSET );
-=======
-		bui.append ( "\r\n" );
-		byte[] httpheader = WebSocket.utf8Bytes( bui.toString ());
->>>>>>> bbf49f22
+		byte[] httpheader = Charsetfunctions.asciiBytes( bui.toString() );
+
 		byte[] content = withcontent ? handshakedata.getContent() : null;
 		ByteBuffer bytebuffer = ByteBuffer.allocate( ( content == null ? 0 : content.length ) + httpheader.length );
 		bytebuffer.put( httpheader );
