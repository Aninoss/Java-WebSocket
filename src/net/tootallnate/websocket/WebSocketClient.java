--- conflicted
+++ resolved
@@ -8,11 +8,7 @@
 import java.nio.channels.SelectionKey;
 import java.nio.channels.Selector;
 import java.nio.channels.SocketChannel;
-<<<<<<< HEAD
-import java.nio.charset.CharacterCodingException;
-=======
 import java.nio.channels.UnresolvedAddressException;
->>>>>>> eec4e8f8
 import java.util.Iterator;
 import java.util.Set;
 
@@ -149,36 +145,19 @@
 			return;
 		} catch ( IOException e ) {//
 			onError( conn, e );
-<<<<<<< HEAD
-			conn.closeConnection( CloseFrame.ABNROMAL_CLOSE );
 			return;
 		} catch ( SecurityException e ) {
 			onError( conn, e );
-			conn.closeConnection( CloseFrame.ABNROMAL_CLOSE );
-=======
-			return;
-		} catch ( SecurityException e ) {
+			return;
+		} catch ( UnresolvedAddressException e ) {
 			onError( conn, e );
->>>>>>> eec4e8f8
-			return;
-        } catch ( UnresolvedAddressException e ) {
-            onError( conn, e );
-            return;
-		}
-<<<<<<< HEAD
+			return;
+		}
+		conn = new WebSocket( this, draft, client );
 		try/*IO*/{
 			while ( !Thread.interrupted() && !conn.isClosed() ) {
 				SelectionKey key = null;
 				conn.flush();
-=======
-
-		conn = new WebSocket( this, draft, client );
-
-		while ( !Thread.interrupted() ) {
-			SelectionKey key = null;
-			try {
-				conn.handleWrite();
->>>>>>> eec4e8f8
 				selector.select();
 				Set<SelectionKey> keys = selector.selectedKeys();
 				Iterator<SelectionKey> i = keys.iterator();
