package net.tootallnate.websocket.drafts;

import java.nio.ByteBuffer;
import java.util.Collections;
import java.util.LinkedList;
import java.util.List;

import net.tootallnate.websocket.Draft;
import net.tootallnate.websocket.FrameBuilder;
import net.tootallnate.websocket.Framedata;
import net.tootallnate.websocket.Framedata.Opcode;
import net.tootallnate.websocket.FramedataImpl1;
import net.tootallnate.websocket.HandshakeBuilder;
import net.tootallnate.websocket.Handshakedata;
<<<<<<< HEAD
import net.tootallnate.websocket.exeptions.InvalidDataException;
=======
import net.tootallnate.websocket.WebSocket;
>>>>>>> bbf49f22
import net.tootallnate.websocket.exeptions.InvalidHandshakeException;

public class Draft_75 extends Draft {

	/**
	 * The byte representing CR, or Carriage Return, or \r
	 */
	public static final byte CR = (byte) 0x0D;
	/**
	 * The byte representing LF, or Line Feed, or \n
	 */
	public static final byte LF = (byte) 0x0A;
	/**
	 * The byte representing the beginning of a WebSocket text frame.
	 */
	public static final byte START_OF_FRAME = (byte) 0x00;
	/**
	 * The byte representing the end of a WebSocket text frame.
	 */
	public static final byte END_OF_FRAME = (byte) 0xFF;

	private boolean readingState = false;

	private ByteBuffer currentFrame;

	@Override
	public HandshakeState acceptHandshakeAsClient( Handshakedata request, Handshakedata response ) {
		return request.getFieldValue( "WebSocket-Origin" ).equals( response.getFieldValue( "Origin" ) ) && basicAccept( response ) ? HandshakeState.MATCHED : HandshakeState.NOT_MATCHED;
	}

	@Override
	public HandshakeState acceptHandshakeAsServer( Handshakedata handshakedata ) {
		if( handshakedata.hasFieldValue( "Origin" ) && basicAccept( handshakedata ) ) {
			return HandshakeState.MATCHED;
		}
		return HandshakeState.NOT_MATCHED;
	}

	@Override
	public ByteBuffer createBinaryFrame( Framedata framedata ) {
		byte[] pay = framedata.getPayloadData();
		ByteBuffer b = ByteBuffer.allocate( pay.length + 2 );
		b.put( START_OF_FRAME );
		b.put( pay );
		b.put( END_OF_FRAME );
		b.rewind();
		return b;
	}

	@Override
	public List<Framedata> createFrames( byte[] binary, boolean mask ) {
		throw new RuntimeException( "not yet implemented" );
	}

	@Override
	public List<Framedata> createFrames( String text, boolean mask ) {
		FrameBuilder frame = new FramedataImpl1();
<<<<<<< HEAD
		frame.setPayload( text.getBytes( UTF8_CHARSET ) );
		frame.setFin( true );
		frame.setOptcode( Opcode.TEXT );
		frame.setTransferemasked( mask );
		return Collections.singletonList( (Framedata) frame );
=======
		frame.setPayload ( WebSocket.utf8Bytes(text) );
		frame.setFin ( true );
		frame.setOptcode ( Opcode.TEXT );
		frame.setTransferemasked ( mask ); 
		return Collections.singletonList ( (Framedata)frame );
>>>>>>> bbf49f22
	}

	@Override
	public HandshakeBuilder postProcessHandshakeRequestAsClient( HandshakeBuilder request ) throws InvalidHandshakeException {
		request.put( "Upgrade", "WebSocket" );
		request.put( "Connection", "Upgrade" );
		return request;
	}

	@Override
	public HandshakeBuilder postProcessHandshakeResponseAsServer( Handshakedata request, HandshakeBuilder response ) throws InvalidHandshakeException {
		response.setHttpStatusMessage( "Web Socket Protocol Handshake" );
		response.put( "Upgrade", "WebSocket" );
		response.put( "Connection", request.getFieldValue( "Connection" ) ); // to respond to a Connection keep alive
		response.put( "WebSocket-Origin", request.getFieldValue( "Origin" ) );
		String location = "ws://" + request.getFieldValue( "Host" ) + request.getResourceDescriptor();
		response.put( "WebSocket-Location", location );
		// TODO handle Sec-WebSocket-Protocol and Set-Cookie
		return response;
	}

	@Override
	public List<Framedata> translateFrame( ByteBuffer buffer ) throws InvalidDataException {
		List<Framedata> frames = new LinkedList<Framedata>();
		while ( buffer.hasRemaining() ) {
			byte newestByte = buffer.get();
			if( newestByte == START_OF_FRAME && !readingState ) { // Beginning of Frame
				this.currentFrame = null;
				readingState = true;
			} else if( newestByte == END_OF_FRAME && readingState ) { // End of Frame
				readingState = false;
				String textFrame = null;
				// currentFrame will be null if END_OF_FRAME was send directly after
				// START_OF_FRAME, thus we will send 'null' as the sent message.
				if( this.currentFrame != null ) {
					FramedataImpl1 curframe = new FramedataImpl1();
					curframe.setPayload( currentFrame.array() );
					curframe.setFin( true );
					curframe.setOptcode( Opcode.TEXT );
					frames.add( curframe );
				}
			} else { // Regular frame data, add to current frame buffer //TODO This code is very expensive and slow
				ByteBuffer frame = ByteBuffer.allocate( checkAlloc( ( this.currentFrame != null ? this.currentFrame.capacity() : 0 ) + 1 ) );
				if( this.currentFrame != null ) {
					this.currentFrame.rewind();
					frame.put( this.currentFrame );
				}
				frame.put( newestByte );
				this.currentFrame = frame;
			}
		}
		if( readingState ) {
			FramedataImpl1 curframe = new FramedataImpl1();
			curframe.setPayload( currentFrame.array() );
			curframe.setFin( false );
			curframe.setOptcode( Opcode.TEXT );
			frames.add( curframe );
		}
		return frames;
	}

	@Override
	public void reset() {
		readingState = false;
		this.currentFrame = null;
	}

}<|MERGE_RESOLUTION|>--- conflicted
+++ resolved
@@ -5,6 +5,7 @@
 import java.util.LinkedList;
 import java.util.List;
 
+import net.tootallnate.websocket.Charsetfunctions;
 import net.tootallnate.websocket.Draft;
 import net.tootallnate.websocket.FrameBuilder;
 import net.tootallnate.websocket.Framedata;
@@ -12,11 +13,7 @@
 import net.tootallnate.websocket.FramedataImpl1;
 import net.tootallnate.websocket.HandshakeBuilder;
 import net.tootallnate.websocket.Handshakedata;
-<<<<<<< HEAD
 import net.tootallnate.websocket.exeptions.InvalidDataException;
-=======
-import net.tootallnate.websocket.WebSocket;
->>>>>>> bbf49f22
 import net.tootallnate.websocket.exeptions.InvalidHandshakeException;
 
 public class Draft_75 extends Draft {
@@ -74,19 +71,11 @@
 	@Override
 	public List<Framedata> createFrames( String text, boolean mask ) {
 		FrameBuilder frame = new FramedataImpl1();
-<<<<<<< HEAD
-		frame.setPayload( text.getBytes( UTF8_CHARSET ) );
+		frame.setPayload( Charsetfunctions.utf8Bytes( text ) );
 		frame.setFin( true );
 		frame.setOptcode( Opcode.TEXT );
 		frame.setTransferemasked( mask );
 		return Collections.singletonList( (Framedata) frame );
-=======
-		frame.setPayload ( WebSocket.utf8Bytes(text) );
-		frame.setFin ( true );
-		frame.setOptcode ( Opcode.TEXT );
-		frame.setTransferemasked ( mask ); 
-		return Collections.singletonList ( (Framedata)frame );
->>>>>>> bbf49f22
 	}
 
 	@Override
